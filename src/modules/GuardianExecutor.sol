// SPDX-License-Identifier: MIT
pragma solidity ^0.8.28;

import { IERC165 } from "@openzeppelin/contracts/utils/introspection/IERC165.sol";
import { EnumerableMap } from "@openzeppelin/contracts/utils/structs/EnumerableMap.sol";
import { LibERC7579 } from "solady/accounts/LibERC7579.sol";

import { IExecutor, IModule, MODULE_TYPE_EXECUTOR, MODULE_TYPE_VALIDATOR } from "../interfaces/IERC7579Module.sol";
import { IMSA } from "../interfaces/IMSA.sol";
import { WebAuthnValidator } from "./WebAuthnValidator.sol";
import { EOAKeyValidator } from "./EOAKeyValidator.sol";
import { IERC7579Account } from "../interfaces/IERC7579Account.sol";

/// @title GuardianExecutor
/// @author Matter Labs
/// @custom:security-contact security@matterlabs.dev
/// @dev This contract allows account recovery using trusted guardians.
contract GuardianExecutor is IExecutor, IERC165 {
    using EnumerableMap for EnumerableMap.AddressToUintMap;

    enum RecoveryType {
        None,
        EOA,
        Passkey
    }

    struct RecoveryRequest {
        RecoveryType recoveryType;
        bytes data;
        uint48 timestamp;
    }

    event RecoveryInitiated(address indexed account, address indexed guardian, RecoveryRequest request);
    event RecoveryFinished(address indexed account);
    event RecoveryDiscarded(address indexed account);

    event GuardianProposed(address indexed account, address indexed guardian);
    event GuardianAdded(address indexed account, address indexed guardian);
    event GuardianRemoved(address indexed account, address indexed guardian);

    error GuardianInvalidAddress(address guardian);
    error GuardianAlreadyPresent(address account, address guardian);
    error GuardianNotFound(address account, address guardian);
    error GuardianNotActive(address account, address guardian);
    error RecoveryInProgress(address account);
    error NoRecoveryInProgress(address account);
    error ValidatorNotInstalled(address account, address validator);
    error RecoveryTimestampInvalid(uint48 timestamp);
    error UnsupportedRecoveryType(RecoveryType recoveryType);
    error EmptyRecoveryData();

    uint256 public constant REQUEST_VALIDITY_TIME = 72 hours;
    uint256 public constant REQUEST_DELAY_TIME = 24 hours;

    address public immutable webAuthValidator;
    address public immutable eoaValidator;

    mapping(address account => EnumerableMap.AddressToUintMap guardians) private accountGuardians;
    mapping(address account => RecoveryRequest recoveryData) public pendingRecovery;

    /// @notice This modifier allows execution only by active guardian of account
    /// @param account Address of account for which we verify guardian existence
    modifier onlyGuardianOf(address account) {
        (bool exists, uint256 guardianData) = accountGuardians[account].tryGet(msg.sender);
        require(exists, GuardianNotFound(account, msg.sender));

        bool isActive = _unpackGuardianData(guardianData);
        require(isActive, GuardianNotActive(account, msg.sender));
        // Continue execution if called by guardian
        _;
    }

    constructor(address _webAuthValidator, address _eoaValidator) {
        webAuthValidator = _webAuthValidator;
        eoaValidator = _eoaValidator;
    }

    /// @inheritdoc IModule
    function onInstall(bytes calldata) external view virtual { }

    /// @inheritdoc IModule
    /// @notice Removes all past guardians when this module is disabled in a account
    function onUninstall(bytes calldata) external virtual {
        accountGuardians[msg.sender].clear();
        discardRecovery();
    }

    /// @notice Propose a new guardian candidate for the caller's account.
    /// @param newGuardian Address of the guardian to add after acceptance.
    function proposeGuardian(address newGuardian) external virtual {
        require(isInitialized(msg.sender), NotInitialized(msg.sender));
        require(newGuardian != address(0) && newGuardian != msg.sender, GuardianInvalidAddress(newGuardian));
        require(!accountGuardians[msg.sender].contains(newGuardian), GuardianAlreadyPresent(msg.sender, newGuardian));

        // slither-disable-next-line unused-return
        accountGuardians[msg.sender].set(newGuardian, _packGuardianData(false));

        emit GuardianProposed(msg.sender, newGuardian);
    }

    /// @notice Remove an existing guardian from the caller's account.
    /// @param guardianToRemove Address of the guardian to remove.
    function removeGuardian(address guardianToRemove) external virtual {
        require(isInitialized(msg.sender), NotInitialized(msg.sender));
        require(accountGuardians[msg.sender].contains(guardianToRemove), GuardianNotFound(msg.sender, guardianToRemove));

        bool wasActive = _unpackGuardianData(accountGuardians[msg.sender].get(guardianToRemove));
        // slither-disable-next-line unused-return
        accountGuardians[msg.sender].remove(guardianToRemove);

        if (wasActive) {
            // In case an ongoing recovery was started by this guardian, discard it to prevent a potential
            // account overtake by a second malicious guardian.
            discardRecovery();
        }

        emit GuardianRemoved(msg.sender, guardianToRemove);
    }

    /// @notice Accept a pending guardian proposal for a given account.
    /// @param accountToGuard Account that requested the caller to become a guardian.
    /// @return bool True if the guardian was activated, false if already active.
    function acceptGuardian(address accountToGuard) external virtual returns (bool) {
        require(isInitialized(accountToGuard), NotInitialized(accountToGuard));
        (bool exists, uint256 data) = accountGuardians[accountToGuard].tryGet(msg.sender);
        require(exists, GuardianNotFound(accountToGuard, msg.sender));

        bool isActive = _unpackGuardianData(data);

        if (isActive) {
            // No need to do anything, guardian already active
            return false;
        }

        // slither-disable-next-line unused-return
        accountGuardians[accountToGuard].set(msg.sender, _packGuardianData(true));

        emit GuardianAdded(accountToGuard, msg.sender);
        return true;
    }

    /// @notice Begin the recovery process for an account using a specified validator type.
    /// @param accountToRecover Account undergoing recovery.
    /// @param recoveryType Validator type that will regain access.
    /// @param data ABI-encoded payload forwarded to the validator.
    function initializeRecovery(address accountToRecover, RecoveryType recoveryType, bytes calldata data)
        external
        virtual
        onlyGuardianOf(accountToRecover)
    {
<<<<<<< HEAD
        require(isInitialized(accountToRecover), NotInitialized(accountToRecover));
        checkInstalledValidator(accountToRecover, recoveryType);
        require(data.length > 0, EmptyRecoveryData());
        uint256 pendingRecoveryTimestamp = pendingRecovery[accountToRecover].timestamp;
        require(
            pendingRecoveryTimestamp == 0 || pendingRecoveryTimestamp + REQUEST_VALIDITY_TIME < block.timestamp,
            RecoveryInProgress(accountToRecover)
        );
        RecoveryRequest memory recovery = RecoveryRequest(recoveryType, data, uint48(block.timestamp));
        pendingRecovery[accountToRecover] = recovery;
        emit RecoveryInitiated(accountToRecover, msg.sender, recovery);
=======
        _initializeRecovery(accountToRecover, recoveryType, data);
>>>>>>> de321d86
    }

    /// @dev Ensure the appropriate validator module is installed for the requested recovery.
    /// @param account Account to inspect.
    /// @param recoveryType Recovery flow type being requested.
    function checkInstalledValidator(address account, RecoveryType recoveryType) internal view {
        // slither-disable-start incorrect-equality
        if (recoveryType == RecoveryType.EOA) {
            require(
                IMSA(account).isModuleInstalled(MODULE_TYPE_VALIDATOR, eoaValidator, ""),
                ValidatorNotInstalled(account, eoaValidator)
            );
        } else if (recoveryType == RecoveryType.Passkey) {
            require(
                IMSA(account).isModuleInstalled(MODULE_TYPE_VALIDATOR, webAuthValidator, ""),
                ValidatorNotInstalled(account, webAuthValidator)
            );
        } else {
            revert UnsupportedRecoveryType(recoveryType);
        }
        // slither-disable-end incorrect-equality
    }

    /// @notice Finalize a pending recovery after the delay has elapsed.
    /// @param account Account that requested recovery.
    /// @return returnData ABI-encoded response from validator execution.
    function finalizeRecovery(address account) external virtual returns (bytes memory returnData) {
        return _finalizeRecovery(account);
    }

    /// @notice List all guardians configured for an account.
    /// @param account Account to inspect.
    /// @return Array of guardian addresses.
    function guardiansFor(address account) external view returns (address[] memory) {
        return accountGuardians[account].keys();
    }

    /// @notice Get the status of a specific guardian for an account.
    /// @param account Account to inspect.
    /// @param guardian Guardian address to check.
    /// @return isPresent True if the guardian is configured for the account.
    /// @return isActive True if the guardian is active.
    function guardianStatusFor(address account, address guardian)
        external
        view
        returns (bool isPresent, bool isActive)
    {
        uint256 data;
        (isPresent, data) = accountGuardians[account].tryGet(guardian);
        if (isPresent) {
            isActive = _unpackGuardianData(data);
        }
    }

    /// @notice Cancel any ongoing recovery process for the caller's account.
    function discardRecovery() public virtual {
        RecoveryRequest memory recovery = pendingRecovery[msg.sender];
        delete pendingRecovery[msg.sender];
        if (recovery.timestamp != 0) {
            emit RecoveryDiscarded(msg.sender);
        }
    }

    /// @notice Pack guardian data into a single uint256 for storage.
    /// @dev For now this is only a single bool, but something might be added later.
    function _packGuardianData(bool isActive) internal pure returns (uint256) {
        return (isActive ? 1 : 0);
    }

    function _unpackGuardianData(uint256 data) internal pure returns (bool isActive) {
        isActive = (data & 1) != 0;
    }

    /// @inheritdoc IModule
    function isModuleType(uint256 moduleType) external pure returns (bool) {
        return moduleType == MODULE_TYPE_EXECUTOR;
    }

    /// @inheritdoc IModule
    function isInitialized(address account) public view returns (bool) {
        return IMSA(account).isModuleInstalled(MODULE_TYPE_EXECUTOR, address(this), "");
    }

    /// @inheritdoc IERC165
    function supportsInterface(bytes4 interfaceId) external pure virtual returns (bool) {
        return interfaceId == type(IExecutor).interfaceId || interfaceId == type(IModule).interfaceId
            || interfaceId == type(IERC165).interfaceId;
    }

    /// @dev Internal helper to start a recovery process.
    function _initializeRecovery(address accountToRecover, RecoveryType recoveryType, bytes calldata data) internal {
        require(isInitialized(accountToRecover), NotInitialized(accountToRecover));
        checkInstalledValidator(accountToRecover, recoveryType);
        uint256 pendingRecoveryTimestamp = pendingRecovery[accountToRecover].timestamp;
        require(
            pendingRecoveryTimestamp == 0 || pendingRecoveryTimestamp + REQUEST_VALIDITY_TIME < block.timestamp,
            RecoveryInProgress(accountToRecover)
        );
        RecoveryRequest memory recovery = RecoveryRequest(recoveryType, data, uint48(block.timestamp));
        pendingRecovery[accountToRecover] = recovery;
        emit RecoveryInitiated(accountToRecover, msg.sender, recovery);
    }

    /// @dev Internal helper to finalize a recovery process.
    function _finalizeRecovery(address account) internal returns (bytes memory returnData) {
        RecoveryRequest memory recovery = pendingRecovery[account];
        checkInstalledValidator(account, recovery.recoveryType);
        require(recovery.timestamp != 0 && recovery.data.length != 0, NoRecoveryInProgress(account));
        require(
            recovery.timestamp + REQUEST_DELAY_TIME < block.timestamp
                && recovery.timestamp + REQUEST_VALIDITY_TIME > block.timestamp,
            RecoveryTimestampInvalid(recovery.timestamp)
        );

        // NOTE: the fact that recovery type is not `None` is checked in `checkInstalledValidator`.
        // slither-disable-next-line incorrect-equality
        address validator = recovery.recoveryType == RecoveryType.EOA ? eoaValidator : webAuthValidator;
        // slither-disable-next-line incorrect-equality
        bytes4 selector = recovery.recoveryType == RecoveryType.EOA
            ? EOAKeyValidator.addOwner.selector
            : WebAuthnValidator.addValidationKey.selector;
        bytes memory execution = abi.encodePacked(validator, uint256(0), abi.encodePacked(selector, recovery.data));

        delete pendingRecovery[account];
        bytes32 mode = LibERC7579.encodeMode(LibERC7579.CALLTYPE_SINGLE, LibERC7579.EXECTYPE_DEFAULT, 0, 0);
        returnData = IERC7579Account(account).executeFromExecutor(mode, execution)[0];
        emit RecoveryFinished(account);
    }

    // Reserve storage space for upgradeability.
    uint256[50] private __gap;
}<|MERGE_RESOLUTION|>--- conflicted
+++ resolved
@@ -148,21 +148,7 @@
         virtual
         onlyGuardianOf(accountToRecover)
     {
-<<<<<<< HEAD
-        require(isInitialized(accountToRecover), NotInitialized(accountToRecover));
-        checkInstalledValidator(accountToRecover, recoveryType);
-        require(data.length > 0, EmptyRecoveryData());
-        uint256 pendingRecoveryTimestamp = pendingRecovery[accountToRecover].timestamp;
-        require(
-            pendingRecoveryTimestamp == 0 || pendingRecoveryTimestamp + REQUEST_VALIDITY_TIME < block.timestamp,
-            RecoveryInProgress(accountToRecover)
-        );
-        RecoveryRequest memory recovery = RecoveryRequest(recoveryType, data, uint48(block.timestamp));
-        pendingRecovery[accountToRecover] = recovery;
-        emit RecoveryInitiated(accountToRecover, msg.sender, recovery);
-=======
         _initializeRecovery(accountToRecover, recoveryType, data);
->>>>>>> de321d86
     }
 
     /// @dev Ensure the appropriate validator module is installed for the requested recovery.
@@ -256,6 +242,7 @@
     function _initializeRecovery(address accountToRecover, RecoveryType recoveryType, bytes calldata data) internal {
         require(isInitialized(accountToRecover), NotInitialized(accountToRecover));
         checkInstalledValidator(accountToRecover, recoveryType);
+        require(data.length > 0, EmptyRecoveryData());
         uint256 pendingRecoveryTimestamp = pendingRecovery[accountToRecover].timestamp;
         require(
             pendingRecoveryTimestamp == 0 || pendingRecoveryTimestamp + REQUEST_VALIDITY_TIME < block.timestamp,
